from datetime import date, timedelta
from calendar import monthrange
from jinja2 import Environment, FileSystemLoader
from pathlib import Path, PurePath
import base64
from functools import lru_cache
from typing import Optional, Tuple
import re
import requests
import time
<<<<<<< HEAD
from werkzeug.utils import secure_filename
=======
import ipaddress
>>>>>>> 6039ebfc

TEMPLATE_DIR = Path(__file__).resolve().parent.parent / "templates"
STATIC_DIR = Path(__file__).resolve().parent.parent / "static" / "images"

env = Environment(loader=FileSystemLoader(TEMPLATE_DIR))
TWEMOJI_BASE = "https://cdnjs.cloudflare.com/ajax/libs/twemoji/14.0.2/svg"


@lru_cache()
def twemoji_url(emoji: str) -> str:
    """Return a data URI embedding the Twemoji SVG for ``emoji``.

    Some forums block external image loads inside pasted SVGs. By
    inlining the emoji as a base64 ``data:`` URI, the generated SVG is
    self-contained and renders correctly when copied elsewhere.
    """
    code_points = "-".join(f"{ord(c):x}" for c in emoji)
    url = f"{TWEMOJI_BASE}/{code_points}.svg"
    try:
        resp = requests.get(url, timeout=10)
        resp.raise_for_status()
        encoded = base64.b64encode(resp.content).decode("ascii")
        return f"data:image/svg+xml;base64,{encoded}"
    except Exception:
        return ""


env.filters["twemoji_url"] = twemoji_url


def add_months(dt: date, months: int) -> date:
    """Return a date with ``months`` added, keeping day if possible."""
    month = dt.month - 1 + months
    year = dt.year + month // 12
    month = month % 12 + 1
    day = min(dt.day, monthrange(year, month)[1])
    return date(year, month, day)


def calculate_remaining(vps):
    today = date.today()
    if not vps.purchase_date or not vps.renewal_days:
        return {
            "remaining_days": 0,
            "remaining_value": 0.0,
            "total_value": 0.0,
            "cycle_start": None,
            "cycle_end": None,
        }

    months_map = {30: 1, 90: 3, 365: 12, 1095: 36}
    start = vps.purchase_date
    if vps.renewal_days in months_map:
        months = months_map[vps.renewal_days]
        while add_months(start, months) <= today:
            start = add_months(start, months)
        end = add_months(start, months)
    else:
        delta = timedelta(days=vps.renewal_days)
        while start + delta <= today:
            start += delta
        end = start + delta

    remaining_days = max((end - today).days, 0)
    total_days = max((end - start).days, 1)
    rate = vps.exchange_rate or 1.0
    if getattr(vps, "exchange_rate_source", "") == "system":
        try:
            resp = requests.get(
                f"https://open.er-api.com/v6/latest/{vps.currency}", timeout=10
            )
            data = resp.json()
            rate = data.get("rates", {}).get("CNY", rate)
        except Exception:
            pass
    remaining_value = vps.renewal_price * rate * remaining_days / total_days
    total_value = vps.renewal_price * rate
    sale_percent = getattr(vps, "sale_percent", 0.0) or 0.0
    sale_fixed = getattr(vps, "sale_fixed", 0.0) or 0.0
    push_fee = getattr(vps, "push_fee", 0.0) or 0.0
    push_currency = getattr(vps, "push_fee_currency", "CNY") or "CNY"
    push_rate = 1.0
    if push_currency != "CNY":
        try:
            resp = requests.get(
                f"https://open.er-api.com/v6/latest/{push_currency}", timeout=10
            )
            data = resp.json()
            push_rate = data.get("rates", {}).get("CNY", push_rate)
        except Exception:
            pass
    push_fee_cny = push_fee * push_rate
    final_price = (remaining_value + push_fee_cny) * (1 + sale_percent / 100) + sale_fixed
    return {
        "remaining_days": remaining_days,
        "remaining_value": round(remaining_value, 2),
        "total_value": round(total_value, 2),
        "final_price": round(final_price, 2),
        "push_fee_cny": round(push_fee_cny, 2),
        "cycle_start": start,
        "cycle_end": end,
    }


def parse_instance_config(config: str):
    """Parse instance configuration like '2C2G120G' or '8C/0.5G/41G' into cpu/memory/storage."""
    cpu = memory = storage = "-"
    if not config:
        return {"cpu": cpu, "memory": memory, "storage": storage}

    # Normalize and find all numbers followed by letters
    matches = re.findall(r"(\d+(?:\.\d+)?)\s*([A-Za-z]+)", config)
    for value, unit in matches:
        unit = unit.lower()
        if unit.startswith("c") and cpu == "-":
            cpu = f"{value}C"
            continue

        unit_map = {
            "g": "G",
            "gb": "GB",
            "m": "M",
            "mb": "MB",
            "t": "T",
            "tb": "TB",
        }

        if unit in unit_map:
            pretty = unit_map[unit]
            if memory == "-":
                memory = f"{value}{pretty}"
            elif storage == "-":
                storage = f"{value}{pretty}"

    return {"cpu": cpu, "memory": memory, "storage": storage}


def mask_ip(ip: str) -> str:
    """Mask the middle two octets of an IPv4 address.

    Any port information or extra text is stripped before masking so that an
    input like ``"1.2.3.4:5678"`` will be rendered as ``"1.**.**.4"``.
    """
    import re

    match = re.search(r"(?:\d{1,3}\.){3}\d{1,3}", ip)
    if not match:
        # Fallback to returning the part before a colon if no IPv4 is found
        return ip.split(":")[0]
    clean_ip = match.group(0)
    parts = clean_ip.split(".")
    return f"{parts[0]}.**.**.{parts[3]}"


_ping_cache = {}
_flag_cache = {}
_isp_cache = {}


def parse_host_port(value: str) -> Tuple[str, Optional[int]]:
    """Split ``value`` into host and optional port.

    The parser understands common forms such as ``host``, ``host:port`` and
    ``[ipv6]:port``.  Bare IPv6 literals are detected via :mod:`ipaddress` so
    that addresses like ``"2001:db8::1"`` are *not* misinterpreted as
    ``host:port`` despite containing colons.
    """

    value = (value or "").strip()
    if not value:
        return "", None

    if value.startswith("["):
        end = value.find("]")
        if end != -1:
            host = value[1:end]
            rest = value[end + 1 :]
            if rest.startswith(":") and rest[1:].isdigit():
                return host, int(rest[1:])
            return host, None

    try:
        ipaddress.ip_address(value)
        return value, None
    except ValueError:
        pass

    if ":" in value:
        host, port = value.rsplit(":", 1)
        if port.isdigit():
            return host, int(port)

    return value, None


def ping_ip(ip: str) -> str:
    """Ping IP or ``ip:port`` and return emoji status with simple caching."""
    import subprocess
    import time
    import platform
    import socket
    import shutil

    now = time.time()
    cached = _ping_cache.get(ip)
    if cached and now - cached[0] < 600:
        return cached[1]

    status = "🔴 离线"
    host, port = parse_host_port(ip)
    target = host or ip
    if port is not None:
        try:
            socket.create_connection((target, port), timeout=1).close()
            status = "🟢 在线"
        except Exception:
            pass
    else:
        ping_exec = shutil.which("ping")
        if ping_exec:
            system = platform.system().lower()
            count_arg = "-n" if system.startswith("win") else "-c"
            timeout_arg = "-w" if system.startswith("win") else "-W"
            try:
                res = subprocess.run(
                    [ping_exec, count_arg, "1", timeout_arg, "1", target],
                    stdout=subprocess.DEVNULL,
                    stderr=subprocess.DEVNULL,
                )
                if res.returncode == 0:
                    status = "🟢 在线"
            except Exception:
                pass

        if status == "🔴 离线":
            try:
                socket.create_connection((target, 80), timeout=1).close()
                status = "🟢 在线"
            except Exception:
                pass

    _ping_cache[ip] = (now, status)
    return status


def traceroute_ip(ip: str, timeout: int = 60) -> str:
    """Run ``traceroute`` for ``ip`` and return the output as text.

    The command can take a long time depending on network conditions.  A
    configurable ``timeout`` (default 60s) is used to avoid hanging
    indefinitely.  If the ``traceroute`` binary is missing or a timeout
    occurs, a human readable message is returned instead of raising an
    exception.
    """
    import subprocess
    import shutil

    tr_exec = shutil.which("traceroute")
    if not tr_exec:
        return "traceroute unavailable"
    try:
        # ``-n`` avoids DNS lookups which can significantly slow down
        # the command or even cause timeouts on some systems.  ``-w`` and
        # ``-q`` reduce per-hop wait times and probe count so that a
        # result is produced quickly for the probe page.
        result = subprocess.run(
            [tr_exec, "-n", "-w", "1", "-q", "1", ip],
            stdout=subprocess.PIPE,
            stderr=subprocess.STDOUT,
            text=True,
            timeout=timeout,
        )
        return result.stdout.strip()
    except subprocess.TimeoutExpired:
        return "Traceroute timed out"
    except Exception as exc:
        return f"Traceroute error: {exc}"


def run_speedtest(timeout: int = 120) -> dict:
    """Execute ``speedtest`` and return key metrics.

    The function expects the ``speedtest`` CLI from Ookla to be available on
    the system.  Results are simplified into Mbps for easier display.  Any
    errors are captured and returned as ``{"error": message}``.
    """
    import subprocess
    import json
    import shutil

    st_exec = shutil.which("speedtest")
    if not st_exec:
        return {"error": "speedtest not installed"}
    try:
        res = subprocess.run(
            [st_exec, "--format=json"],
            stdout=subprocess.PIPE,
            stderr=subprocess.PIPE,
            text=True,
            timeout=timeout,
        )
        if res.returncode != 0:
            return {"error": res.stderr.strip() or "speedtest failed"}
        data = json.loads(res.stdout)
        download = data.get("download", {}).get("bandwidth", 0) * 8 / 1_000_000
        upload = data.get("upload", {}).get("bandwidth", 0) * 8 / 1_000_000
        ping = data.get("ping", {}).get("latency", 0)
        jitter = data.get("ping", {}).get("jitter")
        result = {
            "download_mbps": round(download, 2),
            "upload_mbps": round(upload, 2),
            "ping_ms": round(ping, 2),
        }
        if jitter is not None:
            result["jitter_ms"] = round(jitter, 2)

        # Build simple character graphs for a text based display.  The
        # graphs are scaled to a width of 40 characters based on the
        # larger of download/upload speeds so both bars share a scale.
        top_speed = max(download, upload, 1)
        scale = top_speed / 40
        dl_bar = "█" * int(download / scale)
        ul_bar = "█" * int(upload / scale)
        result["download_graph"] = dl_bar
        result["upload_graph"] = ul_bar

        # Provide an aligned summary line for single thread results
        # (used when character graphs are rendered).  Padding keeps the
        # arrows and Mbps labels lined up even when values have different
        # widths.
        result["single_thread_line"] = (
            f"Single Thread - ⬇️ {result['download_mbps']:>7.2f} Mbps "
            f"⬆️ {result['upload_mbps']:>7.2f} Mbps"
        )

        return result
    except subprocess.TimeoutExpired:
        return {"error": "speedtest timed out"}
    except Exception as exc:
        return {"error": str(exc)}


def ip_to_flag(ip: str) -> str:
    """Return emoji flag for IP using ipapi.co.

    The input ``ip`` may contain stray emoji or comments. We extract the
    first IPv4 address before querying the API so that a stored value like
    "🏳️ 160.1.2.3" still resolves correctly.
    """
    import re
    now = time.time()
    match = re.search(r"(?:\d{1,3}\.){3}\d{1,3}", ip)
    if not match:
        return "🏳️"
    clean_ip = match.group(0)

    cached = _flag_cache.get(clean_ip)
    if cached and now - cached[0] < 600:
        return cached[1]

    flag = "🏳️"
    try:
        resp = requests.get(
            f"http://ip-api.com/json/{clean_ip}?fields=countryCode", timeout=5
        )
        code = None
        try:
            data = resp.json()
            code = (
                data.get("countryCode")
                or data.get("country_code")
                or data.get("country")
            )
        except Exception:
            text = resp.text.strip().upper()
            if len(text) == 2 and text.isalpha():
                code = text

        if code and len(code) == 2 and code.isalpha():
            flag = chr(ord(code[0]) + 127397) + chr(ord(code[1]) + 127397)
    except Exception:
        pass

    _flag_cache[clean_ip] = (now, flag)
    return flag


def ip_to_isp(ip: str) -> str:
    """Return ISP name for IP using ip-api.com.

    The input ``ip`` may include comments or emoji. Extract the first
    IPv4 address before querying to ensure the lookup succeeds.
    """
    import re
    now = time.time()
    match = re.search(r"(?:\d{1,3}\.){3}\d{1,3}", ip)
    if not match:
        return "-"
    clean_ip = match.group(0)

    cached = _isp_cache.get(clean_ip)
    if cached and now - cached[0] < 600:
        return cached[1]

    isp = "-"
    try:
        resp = requests.get(
            f"http://ip-api.com/json/{clean_ip}?fields=isp", timeout=5
        )
        try:
            data = resp.json()
            isp = data.get("isp") or data.get("org") or "-"
        except Exception:
            isp = resp.text.strip() or "-"
    except Exception:
        pass

    _isp_cache[clean_ip] = (now, isp)
    return isp


def generate_svg(vps, data, config=None, safe_name=None):
    template = env.get_template("vps.svg")
    specs = parse_instance_config(vps.instance_config)
    images_dir = STATIC_DIR.resolve()
    images_dir.mkdir(parents=True, exist_ok=True)
    if safe_name is None:
        safe_name = secure_filename(getattr(vps, "name", ""))
    if not safe_name:
        raise ValueError("VPS name is invalid for SVG generation")
    if PurePath(safe_name).name != safe_name:
        raise ValueError("Unsafe VPS name detected")
    out_file = images_dir / f"{safe_name}.svg"
    today = date.today()
    ip_raw = getattr(vps, "ip_address", "") or ""
    ip_info = {
        "ip_display": mask_ip(ip_raw) if ip_raw else "-",
        "ping_status": ping_ip(ip_raw) if ip_raw and vps.status not in ["sold", "inactive"] else "未知",
        "flag": ip_to_flag(ip_raw) if ip_raw else "🏳️",
        "isp": ip_to_isp(ip_raw) if ip_raw else "-",
    }
    content = template.render(
        vps=vps,
        data=data,
        specs=specs,
        today=today,
        config=config,
        ip_info=ip_info,
    )
    out_file.write_text(content, encoding="utf-8")
    return out_file<|MERGE_RESOLUTION|>--- conflicted
+++ resolved
@@ -8,11 +8,8 @@
 import re
 import requests
 import time
-<<<<<<< HEAD
 from werkzeug.utils import secure_filename
-=======
 import ipaddress
->>>>>>> 6039ebfc
 
 TEMPLATE_DIR = Path(__file__).resolve().parent.parent / "templates"
 STATIC_DIR = Path(__file__).resolve().parent.parent / "static" / "images"
