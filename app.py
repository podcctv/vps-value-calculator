--- conflicted
+++ resolved
@@ -38,11 +38,8 @@
     url = f"{TWEMOJI_BASE}/{code_points}.svg"
     return Markup(
         f'<img src="{url}" alt="{emoji}" class="twemoji" '
-<<<<<<< HEAD
         'style="display:inline-block;height:1em;width:1em;vertical-align:-0.1em;">'
-=======
-        'style="height:1em;width:1em;vertical-align:-0.1em;">'
->>>>>>> dca9b1ba
+
     )
 
 
